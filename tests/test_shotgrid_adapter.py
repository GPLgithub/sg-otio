--- conflicted
+++ resolved
@@ -321,10 +321,7 @@
                 "cut": mock_cut,
                 "timecode_cut_item_in_text": "00:00:00:00",
                 "timecode_cut_item_out_text": "00:01:00:00",
-<<<<<<< HEAD
-=======
                 # One frame overlap with previous
->>>>>>> 025e5bbc
                 "timecode_edit_in_text": "01:00:59:00",
                 "timecode_edit_out_text": "01:02:00:00",
                 "edit_in": 24,
@@ -332,15 +329,9 @@
                 "cut_order": 2,
             }
         ]
-<<<<<<< HEAD
-        self._add_to_sg_mock_db(self.mock_sg, mock_cut)
-        self._add_to_sg_mock_db(self.mock_sg, mock_cut_items)
-        try:
-=======
         try:
             self._add_to_sg_mock_db(self.mock_sg, mock_cut)
             self._add_to_sg_mock_db(self.mock_sg, mock_cut_items)
->>>>>>> 025e5bbc
             SG_CUT_URL = "{}/Cut?session_token={}&id={}".format(
                 self._SG_SITE,
                 self._SESSION_TOKEN,
@@ -422,15 +413,9 @@
                 "cut_order": 2,
             }
         ]
-<<<<<<< HEAD
-        self._add_to_sg_mock_db(self.mock_sg, mock_cut)
-        self._add_to_sg_mock_db(self.mock_sg, mock_cut_items)
-        try:
-=======
         try:
             self._add_to_sg_mock_db(self.mock_sg, mock_cut)
             self._add_to_sg_mock_db(self.mock_sg, mock_cut_items)
->>>>>>> 025e5bbc
             SG_CUT_URL = "{}/Cut?session_token={}&id={}".format(
                 self._SG_SITE,
                 self._SESSION_TOKEN,
