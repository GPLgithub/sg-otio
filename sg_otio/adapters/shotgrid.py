# Copyright 2022 GPL Solutions, LLC.  All rights reserved.
#
# Use of this software is subject to the terms of the GPL Solutions license
# agreement provided at the time of installation or download, or which otherwise
# accompanies this software in either electronic or hard copy form.
#
import logging
from six.moves.urllib import parse

import opentimelineio as otio
import shotgun_api3

from sg_otio.constants import _CUT_ITEM_FIELDS, _CUT_FIELDS  # , _SHOT_FIELDS
from sg_otio.sg_cut_track_writer import SGCutTrackWriter
logging.basicConfig(level=logging.DEBUG)
logger = logging.getLogger(__name__)


def parse_sg_url(url):
    """
    Parse a SG url, extract the SG site url, credentials and other informations.

    The url is a query url which must have the form:
    `https://<SG site>/<SG Entity type>?session_token=<session token>&id=<SG Entity id>`

    .. note:: A session token can be retrieved from a connected SG handle with the
    :meth:`~shotgun_api3.Shotgun.get_session_token()` method.

    :param str url: A SG query url.
    :returns: A SG site, SG Entity type, SG Entity id, session_token tuple.
    """
    parsed = parse.urlparse(url)
    params = parse.parse_qs(parsed.query)
    sg_site = parsed._replace(path="", params="", query="", fragment="").geturl()
    # Todo: check for existence of params
    session_token = params["session_token"][0]
    entity_type = parsed.path[1:]
    entity_id = int(params["id"][0])
    return sg_site, entity_type, entity_id, session_token


def read_from_file(filepath):
    """
    Reads information from a Cut in ShotGrid and returns a
    :class:`otio.schema.Timeline` instance.

    The retrieved SG entities are stored in the items metadata.

    This is the standard method for adapters to implement.
    .. seealso:: https://opentimelineio.readthedocs.io/en/latest/tutorials/write-an-adapter.html#required-functions

    The filepath is a query url which have the form:
    `https://<SG site>/<SG Entity type>?script=<my script>&api_key=<script key>&id=<SG Entity id>`

    :param str filepath: A query URL.
    :returns: A :class:`otio.schema.Timeline` instance.
    :raises ValueError: For unsupported SG Entity types.
    """
    sg_site, entity_type, cut_id, session_token = parse_sg_url(filepath)
    if entity_type != "Cut":
        raise ValueError("Only Cut Entities are supported.")
    sg = shotgun_api3.Shotgun(sg_site, session_token=session_token)

    cut = sg.find_one(
        "Cut",
        [["id", "is", cut_id]],
        _CUT_FIELDS
    )
    if not cut:
        raise ValueError("No Cut found with ID {}".format(cut_id))
    # TODO: check if we should just return a track or a timeline?
    timeline = otio.schema.Timeline(name=cut["code"])
    track = otio.schema.Track(name=cut["code"])
    track.metadata["sg"] = cut
    # TODO: check what should be done if these values are not set
    if cut["timecode_end_text"] and cut["timecode_start_text"]:
        start_time = otio.opentime.from_timecode(cut["timecode_start_text"], cut["fps"])
        duration = otio.opentime.from_timecode(cut["timecode_end_text"], cut["fps"]) - start_time
        # We use a negative start time which will be used as an offset for clip record times.
        track.source_range = otio.opentime.TimeRange(
            -start_time,
            duration,
        )

    timeline.tracks.append(track)
    cut_items = sg.find(
        "CutItem",
        [["cut", "is", cut]],
        # TODO: respeed and effects are just checkboxes on SG, and some information added to the description,
        #       so we can't really retrieve them and include them in the clips.
        _CUT_ITEM_FIELDS,
        order=[{"field_name": "cut_order", "direction": "asc"}]
    )
#    # We could avoid an extra query by adding shot.Shot.XXX to the _CUT_FIELDS using _SHOT_FIELDS, but it would
#    # require some cleaning up of the cut_item afterwards.
#    shot_ids = [cut_item["shot"]["id"] for cut_item in cut_items if cut_item.get("shot", {}).get("id")]
#    shots = sg.find(
#        "Shot",
#        [["id", "in", shot_ids]],
#        _SHOT_FIELDS
#    )
#    shots_by_id = {shot["id"]: shot for shot in shots}
    # Check for gaps and overlaps
    for i, cut_item in enumerate(cut_items):
        if i > 0:
            prev_cut_item = cut_items[i - 1]
            if prev_cut_item["edit_out"]:
                prev_edit_out = otio.opentime.from_frames(prev_cut_item["edit_out"], cut["fps"])
            elif prev_cut_item["timecode_edit_out_text"]:
                prev_edit_out = otio.opentime.from_timecode(prev_cut_item["timecode_edit_out_text"], cut["fps"])
            else:
                raise ValueError("No edit_out found for cut_item %s" % prev_cut_item)
<<<<<<< HEAD
            # we start frame numbering at one
            # since timecode out is exclusive we adjust it to not do 1 + value -1
=======
            # We start frame numbering at one
            # since timecode out is exclusive we just use it to not do 1 + value -1
>>>>>>> 025e5bbc
            if cut_item["edit_in"]:
                edit_in = otio.opentime.from_frames(cut_item["edit_in"] - 1, cut["fps"])
            elif cut_item["timecode_edit_in_text"]:
                edit_in = otio.opentime.from_timecode(cut_item["timecode_edit_in_text"], cut["fps"])
            else:
                raise ValueError("No edit_in found for cut_item %s" % cut_item)
            if prev_edit_out > edit_in:
                raise ValueError("Overlapping cut items detected: %s ends at %s but %s starts at %s" % (
                    prev_cut_item["code"], prev_edit_out.to_timecode(), cut_item["code"], edit_in.to_timecode()
                ))
            # Check if there's a gap between the two clips and add a gap if there is.
            if edit_in > prev_edit_out:
                logger.debug("Adding gap between cut items %s (ends at %s) and %s (starts at %s)" % (
                    prev_cut_item["code"], prev_edit_out.to_timecode(), cut_item["code"], edit_in.to_timecode()
                ))
                gap = otio.schema.Gap()
                gap.source_range = otio.opentime.TimeRange(
                    start_time=otio.opentime.RationalTime(0, cut["fps"]),
                    duration=edit_in - prev_edit_out
                )
                track.append(gap)
        # Check if there's an overlap of clips and flag it.
        if cut_item["shot"]:
            cut_item["shot"]["code"] = cut_item["shot.Shot.code"]
        clip = otio.schema.Clip()
        # Not sure if there is a better way to allow writing to EDL and getting the right
        # Reel name without having this dependency to the CMX adapter.
        clip.metadata["cmx_3600"] = {"reel": cut_item["code"]}
        clip.metadata["sg"] = cut_item
        if cut_item["version"]:
            clip.name = cut_item["version"]["name"]
        else:
            clip.name = cut_item["code"]
        clip.source_range = otio.opentime.TimeRange(
            start_time=otio.opentime.from_timecode(cut_item["timecode_cut_item_in_text"], cut["fps"]),
            duration=otio.opentime.from_timecode(cut_item["timecode_cut_item_out_text"], cut["fps"])
        )
        # TODO: Add media reference for Version. This would require some logic to get them either
        #       from the uploaded media, but the AWS links expire after a while, or from the
        #       Published Files, which would require some logic on how to choose them.
        #       If we want available ranges, we also need to either rely on some Version fields,
        #       or use ffprobe to get the available ranges.
        track.append(clip)
    return timeline


def write_to_file(input_otio, filepath):
    """
    Write the given timeline to SG.

    The filepath is a query url which have the form:
    `https://<SG site>/<SG Entity type>?session_token=<session token>&id=<SG Entity id>`

    The Entity type can either be:
    - A Cut, in that case the Cut with the given id will be updated.
    - A Project, a new Cut will be created, linked to this Project.
    - An arbitrary Entity type, e.g. a Sequence, a new Cut will be created, linked
      to the Entity.

    :param input_otio: An :class:`otio.schema.Timeline` instance.
    :param str filepath: A query URL.
    :raises ValueError: For unsupported SG Entity types.
    """
    if not isinstance(input_otio, otio.schema.Timeline) and not isinstance(input_otio, otio.schema.Track):
        raise ValueError("Only OTIO Timelines and Video Tracks are supported.")
    if isinstance(input_otio, otio.schema.Track) and input_otio.kind != otio.schema.TrackKind.Video:
        raise ValueError("Only OTIO Video Tracks are supported.")
    sg_site, entity_type, entity_id, session_token = parse_sg_url(filepath)
    # OTIO suppports multiple video tracks, but ShotGrid cuts can only represent one.
    if isinstance(input_otio, otio.schema.Timeline):
        if len(input_otio.video_tracks()) > 1:
            logger.warning("Only one video track is supported, using the first one.")
        # We could flatten the timeline here by using otio.core.flatten_stack(input_otio.video_tracks())
        # But we lose information, for example the track source_range becomes ``None``
        video_track = input_otio.video_tracks()[0]
        # Change the track name to the timeline name.
        video_track.name = input_otio.name
    else:
        video_track = input_otio

    sg = shotgun_api3.Shotgun(sg_site, session_token=session_token)
    sg_writer = SGCutTrackWriter(sg)
    sg_writer.write_to(
        entity_type,
        entity_id,
        video_track,
        description="Generated from sg-otio"
    )
    return<|MERGE_RESOLUTION|>--- conflicted
+++ resolved
@@ -110,13 +110,8 @@
                 prev_edit_out = otio.opentime.from_timecode(prev_cut_item["timecode_edit_out_text"], cut["fps"])
             else:
                 raise ValueError("No edit_out found for cut_item %s" % prev_cut_item)
-<<<<<<< HEAD
-            # we start frame numbering at one
-            # since timecode out is exclusive we adjust it to not do 1 + value -1
-=======
             # We start frame numbering at one
             # since timecode out is exclusive we just use it to not do 1 + value -1
->>>>>>> 025e5bbc
             if cut_item["edit_in"]:
                 edit_in = otio.opentime.from_frames(cut_item["edit_in"] - 1, cut["fps"])
             elif cut_item["timecode_edit_in_text"]:
